--- conflicted
+++ resolved
@@ -1910,12 +1910,8 @@
             logger.warning(f"Ejemplos de partes extras: {extra_examples}")
             if len(extra) > max_examples:
                 logger.warning(f"... y {len(extra) - max_examples} más")
-<<<<<<< HEAD
-    
-=======
-                
-                
->>>>>>> 428fb5d5
+                
+                
     def _sanitize_filename(self, name: str) -> str:
         """Sanitiza un nombre para que sea válido como nombre de archivo y lo convierte a mayúsculas."""
         # Reemplazar caracteres inválidos para nombres de archivo
